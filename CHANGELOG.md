# Changelog

All notable changes to this project will be documented in this file.

The versioning of the codebase is inspired by [Semantic Versioning](https://semver.org/spec/v2.0.0.html) with a version number `X.Y.Z`, where

* `X` is incremented for major changes (e.g. large backwards incompatible updates),
* `Y` is incremented for minor changes (e.g. external pull-request that adds one feature) and
* `Z` is incremented for the indication of a bug fix or other very small changes that are not backwards incompatible.

The main categories for changes in this file are:

* `Input / Output` for all, in particular breaking, changes, fixes and additions to the in- and output files;
* `Added` for new features;
* `Changed` for changes in existing functionality;
* `Fixed` for any bug fixes;
* `Removed` for now removed features.

A `Deprecated` section could be added if needed for soon-to-be removed features.

## v1.2.0-Newton
Date:

### Added

* QCumulantFlow: Differential flow for two and four particle cumulants
<<<<<<< HEAD
* Tests: Tests for Histogram, Utilities, CentralityClasses, Oscar, JetAnalysis, Flow, EventCharacteristics
=======
* Tests: Tests for Histogram, Utilities, CentralityClasses, Oscar, Jetscape, JetAnalysis, Flow, Lattice3D
>>>>>>> c56b98d6
* JetAnalysis: Add switch to write only charged associated particles
* JetAnalysis: Add hole subtraction for particles with negative status
* Histogram: Add possibility to add values with weights and possibility to create probability densities
* Histogram: Choose which columns to be printed in the output file
* EventCharacteristics: Add option for different radial weight in eccentricities

### Fixed

* Oscar/Jetscape: Fix bug in `remove_particle_species` filter function if only one PDG id is given (issue #182)
* Oscar/Jetscape: Fix bug in `pseudorapidity_cut` filter function if only one cut value is given (issue #188)
* Oscar/Jetscape: Fix bug in keyword argument parsing
* ReactionPlaneFlow: Fix bug in particle weight
* Oscar: Fix various bugs in printout
* EventCharacteristics: Fix sign of the eccentricity

[Link to diff from previous version](https://github.com/smash-transport/sparkx/compare/v1.1.1...v1.2.0)

## v1.1.1-Newton
Date: 2023-12-20

### Added

* Tests: Add tests for Particle class

### Fixed

* Particle: Fix bug in tests for `nan` values
* Particle: Casts to `int` and `short` types added, which fixes the crash of `read_jet_data` in JetAnalysis (issue #174)

[Link to diff from previous version](https://github.com/smash-transport/sparkx/compare/v1.1.0...v1.1.1)

## v1.1.0-Newton
Date: 2023-12-07

### Added

* Import with `from sparkx import *` is now possible
* EventCharacteristics: Possibility to smear (Gaussian or covariant) energy, baryon, charge and strangeness densities in Milne and Minkowski coordinates with writing to a file for subsequent hydro evolution
* Histogram: Method to set the systematic error
* Lattice3D: Add covariant smearing of densities for particles
* Oscar: Add option to apply filters while read-in to improve RAM usage
* Oscar: Add spacetime cut
* Particle: Add strangeness, spin and spin_degeneracy functions 
* Tests: Add automatic tests for the Particle class
* GenerateFlow: Add functionality to generate flow with k-particle correlations
* LeeYangZeroFlow: Add beta version of integrated and differential flow analysis with the Lee-Yang zero method
* QCumulantFlow: Add beta version of integrated flow analysis with the Q-Cumulant method
* PCAFlow: Add flow analysis with PCA method
* CentralityClasses: Class to determine the centrality classes from a set of events

### Fixed

* Histogram: Correct error handling when reweighting or averaging over histograms
* Oscar/Jetscape: Fix bug when reading in a single event from input file
* Jetscape: Fix asymmetric pseudorapidity cut

### Changed

* Histogram: Can write multiple histograms to file now
* Oscar/Jetscape: Handling of PDG id's which are not present in the `particle` package is moved to the Particle class
* Oscar/Jetscape: Improved writing to file
* Particle: Particle construction is now done within the constructor by providing a format and an array of values
* Particle: Internal structure is now a numpy float array
* Particle: Functions using `PDGID` from the `particle` package handle now the case if the PDG ID is unknown to the package
* Particle: Returns `nan` if the quantity is not known or can not be computed

[Link to diff from previous version](https://github.com/smash-transport/sparkx/compare/v1.0.2...v1.1.0)

## v1.0.2-Newton
Date: 2023-06-26

### Fixed

* Bug fix in Histogram class for values outside the bin range

### Changed

* Histogram printout to the terminal

[Link to diff from previous version](https://github.com/smash-transport/sparkx/compare/v1.0.1...v1.0.2)

## v1.0.1-Newton
Date: 2023-06-19

### Added

* Read in of X-SCAPE hadron output

### Fixed

* JetAnalysis class can be imported now
* Jet analysis can be performed with different jet finding algorithms without throwing errors

[Link to diff from previous version](https://github.com/smash-transport/sparkx/compare/v1.0.0...v1.0.1)

## v1.0.0-Newton
Date: 2023-06-14

**[First public version of SPARKX](https://github.com/smash-transport/sparkx/releases/tag/v1.0.0)**

### Added

* SMASH / Jetscape particle data read in and processing
* Anisotropic flow analysis (reaction plane, event plane, scalar product methods)
* Jet analysis (wrapper for fastjet)
* Initial state characterization via eccentricities
* Histogram class<|MERGE_RESOLUTION|>--- conflicted
+++ resolved
@@ -24,11 +24,7 @@
 ### Added
 
 * QCumulantFlow: Differential flow for two and four particle cumulants
-<<<<<<< HEAD
-* Tests: Tests for Histogram, Utilities, CentralityClasses, Oscar, JetAnalysis, Flow, EventCharacteristics
-=======
-* Tests: Tests for Histogram, Utilities, CentralityClasses, Oscar, Jetscape, JetAnalysis, Flow, Lattice3D
->>>>>>> c56b98d6
+* Tests: Tests for Histogram, Utilities, CentralityClasses, Oscar, Jetscape, JetAnalysis, Flow, Lattice3D, EventCharacteristics
 * JetAnalysis: Add switch to write only charged associated particles
 * JetAnalysis: Add hole subtraction for particles with negative status
 * Histogram: Add possibility to add values with weights and possibility to create probability densities
