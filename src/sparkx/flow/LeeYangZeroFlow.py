--- conflicted
+++ resolved
@@ -496,18 +496,9 @@
         float
             The calculated differential flow uncertainty.
         """
-<<<<<<< HEAD
-        err_sq = (
-            1.0 / (4.0 * number_particles_tot**self.J1rootJ0_**2.0)
-        ) * (
-            np.exp(self.j01_**2.0 / (2.0 * self.chi_**2.0))
-            - np.exp(-self.j01_**2.0 / (2.0 * self.chi_**2.0))
-            * (-0.2375362)
-=======
         err_sq = (1.0 / (4.0 * number_particles_tot**self.J1rootJ0_**2.0)) * (
             np.exp(self.j01_**2.0 / (2.0 * self.chi_**2.0))
             - np.exp(-self.j01_**2.0 / (2.0 * self.chi_**2.0)) * (-0.2375362)
->>>>>>> dbefd2bf
         )
         return np.sqrt(err_sq)
 
