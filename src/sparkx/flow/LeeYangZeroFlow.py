--- conflicted
+++ resolved
@@ -537,18 +537,12 @@
         float
             The calculated differential flow uncertainty.
         """
-<<<<<<< HEAD
-        err_sq = (
-            1.0 / (4.0 * number_particles_tot**self.J1rootJ0_**2.0)
-        ) * (
-=======
         if self.chi_ is None:
             raise TypeError(
                 "'chi_' is None. It must be initialized before calling the '__vn_differential_uncertainty' function."
             )
 
         err_sq = (1.0 / (4.0 * number_particles_tot**self.J1rootJ0_**2.0)) * (
->>>>>>> 6ac723c0
             np.exp(self.j01_**2.0 / (2.0 * self.chi_**2.0))
             - np.exp(-self.j01_**2.0 / (2.0 * self.chi_**2.0))
             * (-0.2375362)
