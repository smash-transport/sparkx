# ===================================================
#
#    Copyright (c) 2023-2024
#      SPARKX Team
#
#    GNU General Public License (GPLv3 or later)
#
# ===================================================

import numpy as np
import csv
import warnings


class Histogram:
    """
    Defines a histogram object.

    The histograms can be initialized either with a tuple
    (hist_min,hist_max,num_bins) or a list/numpy.ndarray containing the bin
    boundaries, which allows for different bin widths.
    Multiple histograms can be added and averaged.

    .. note::
        It may be important to keep in mind that each bin contains it left edge
        but not the right edge. If a value is added to a histogram the bin
        assignment therefore follows:

            .. raw:: html

                 <p><code style="color:red; background-color:transparent;
                 font-size: 0.9em;">bins[i-1] &lt;= value &lt; bins[i]</code></p>

    Parameters
    ----------
    bin_boundaries : tuple
        A tuple with three values :code:`(hist_min, hist_max, num_bins)`. This
        creates an evenly sized histogram in the range :code:`[hist_min, hist_max]`
        divided into :code:`num_bins` bins.
    bin_boundaries : list/numpy.ndarray
        A list or numpy array that contains all bin edges. This allows for non-
        uniform bin sizes.

    Attributes
    ----------
    number_of_bins_: int
        Number of histogram bins.
    bin_edges_: numpy.ndarray
        Array containing the edges of the bins.
    number_of_histograms_: int
        Number of created histograms.
    histograms_: numpy.ndarray
        Array containing the histograms (might be scaled).
    histograms_raw_count_: numpy.ndarray
        Array containing the raw counts of the histograms.
    error_: numpy.ndarray
        Array containing the histogram error.
    scaling_: numpy.ndarray
        Array containing scaling factors for each bin.

    Methods
    -------
    histogram:
        Get the created histogram(s)
    histogram_raw_counts:
        Get the raw bin counts of the histogram(s).
    number_of_histograms:
        Get the number of current histograms.
    bin_centers: numpy.ndarray
        Get the bin centers.
    bin_width: numpy.ndarray
        Get the bin widths.
    bin_bounds_left: numpy.ndarray
        Extract the lower bounds of the individual bins.
    bin_bounds_right: numpy.ndarray
        Extract the upper bounds of the individual bins.
    bin_boundaries: numpy.ndarray
        Get the bin boundaries.
    add_value:
        Add one or multiple values to the latest histogram.
    add_histogram:
        Add a new histogram.
    make_density:
        Create probability density from last histogram.
    average:
        Averages over all histograms.
    average_weighted:
        Performs a weighted average over all histograms.
    standard_error:
        Get the standard deviation for each bin.
    statistical_error:
        Statistical error of all histogram bins in all histograms.
    set_systematic_error:
        Sets the systematic histogram error by hand.
    scale_histogram:
        Multiply latest histogram with a factor.
    set_error:
        Set the error for the histogram by hand.
    print_histogram:
        Print the histogram(s) to the terminal.
    write_to_file:
        Write one histogram to a csv file.

    Examples
    --------
    **Creating histograms**

    To create multiple histograms with the same number and size of bins we can
    initialize the Histogram object with a tuple (otherwise initialize with a
    list containing all bin edges). To fill these histograms store them in a
    variable, the methods ``add_value(value)``, ``add_histogram()`` and
    ``histogram()`` can be used.

    .. highlight:: python
    .. code-block:: python
        :linenos:

        >>> from sparkx.Histogram import Histogram
        >>>
        >>> # Initialize a histogram in the range [0,10] with 10 bins
        >>> histObj = Histogram((0, 10, 10))
        >>>
        >>> # Add the values [1, 1.2, 3, 5, 6.5, 9, 9] to the histogram
        >>> histObj.add_value([1, 1.2, 3, 5, 6.5, 9, 9])
        >>> print(histObj.histogram())
        [0. 2. 0. 1. 0. 1. 1. 0. 0. 2.]
        >>>
        >>> # Add a second histogram and add the values [2, 7, 7.2, 9]
        >>> histObj.add_histogram()
        >>> histObj.add_value([2, 7, 7.2, 9])
        >>> print(histObj.histogram())
        [[0. 2. 0. 1. 0. 1. 1. 0. 0. 2.]
         [0. 0. 1. 0. 0. 0. 0. 2. 0. 1.]]
        >>>
        >>> # Store the histograms in hist as numpy.ndarray
        >>> hist = histObj.histogram()
    """

    def __init__(self, bin_boundaries):
        self.number_of_bins_ = None
        self.bin_edges_ = None
        self.number_of_histograms_ = 1
        self.histograms_ = None
        self.histograms_raw_count_ = None
        self.error_ = None
        self.scaling_ = None
        self.systematic_error_ = None

        if isinstance(bin_boundaries, tuple) and len(bin_boundaries) == 3:
            hist_min = bin_boundaries[0]
            hist_max = bin_boundaries[1]
            num_bins = bin_boundaries[2]

            if hist_min > hist_max or hist_min == hist_max:
                raise ValueError("hist_min must be smaller than hist_max")

            elif not isinstance(num_bins, int) or num_bins <= 0:
                raise ValueError("Number of bins must be a positive integer")

            self.number_of_bins_ = num_bins
            self.bin_edges_ = np.linspace(hist_min, hist_max, num=num_bins + 1)
            self.histograms_ = np.asarray([np.zeros(num_bins)])
            self.histograms_raw_count_ = np.asarray([np.zeros(num_bins)])
            self.scaling_ = np.asarray([np.ones(num_bins)])
            self.error_ = np.asarray([np.zeros(num_bins)])
            self.systematic_error_ = np.asarray([np.zeros(num_bins)])

        elif isinstance(bin_boundaries, (list, np.ndarray)):
            self.number_of_bins_ = len(bin_boundaries) - 1
            self.bin_edges_ = np.asarray(bin_boundaries)
            self.histograms_ = np.asarray([np.zeros(self.number_of_bins_)])
            self.histograms_raw_count_ = np.asarray(
                [np.zeros(self.number_of_bins_)]
            )
            self.scaling_ = np.asarray([np.ones(self.number_of_bins_)])
            self.error_ = np.asarray([np.zeros(self.number_of_bins_)])
            self.systematic_error_ = np.asarray(
                [np.zeros(self.number_of_bins_)]
            )

        else:
            raise TypeError(
                "Input must be a tuple (hist_min, hist_max, num_bins) "
                + "or a list/numpy.ndarray containing the bin edges!"
            )

    def histogram(self):
        """
        Get the current histogram(s).

        Returns
        -------
        `histograms_`: numpy.ndarray
            Array containing the histogram(s).
        """
        return self.histograms_

    def histogram_raw_counts(self):
        """
        Get the raw bin counts of the histogram(s), even after the original
        histograms are scaled or averaged. If weights are used, then they
        affect the raw counts histogram.

        Returns
        -------
        `histograms_raw_count_`: numpy.ndarray
            Array containing the raw counts of the histogram(s)
        """
        return self.histograms_raw_count_

    def number_of_histograms(self):
        """
        Get the number of current histograms.

        Returns
        -------
        `number_of_histograms_`: int
            Number of histograms.
        """
        return self.number_of_histograms_

    def bin_centers(self):
        """
        Get the bin centers.

        Returns
        -------
        numpy.ndarray
            Array containing the bin centers.
        """
        return (self.bin_edges_[:-1] + self.bin_edges_[1:]) / 2.0

    def bin_width(self):
        """
        Get the bin widths.

        Returns
        -------
        numpy.ndarray
            Array containing the bin widths.
        """
        return self.bin_edges_[1:] - self.bin_edges_[:-1]

    def bin_bounds_left(self):
        """
        Extract the lower bounds of the individual bins.

        Returns
        -------
        numpy.ndarray
            Array containing the lower bin boundaries.
        """
        return self.bin_edges_[:-1]

    def bin_bounds_right(self):
        """
        Extract the upper bounds of the individual bins.

        Returns
        -------
        numpy.ndarray
            Array containing the upper bin boundaries.
        """
        return self.bin_edges_[1:]

    def bin_boundaries(self):
        """
        Get the bin boundaries.

        Returns
        -------
        numpy.ndarray
            Array containing the bin boundaries.
        """
        return np.asarray(self.bin_edges_)

    def remove_bin(self, index):
        """
        Remove a bin from all histograms, starting from the 0th bin.

        The numbering of of all following bins is reduced by one.

        Raises
        ------
        TypeError
            If `index` is not an integer or `bin_edge` is not a float.

        ValueError
            If `index` is out of range.
        """

        if isinstance(index, (int)):
            if np.isnan(index):
                raise ValueError("Bin number in remove_bin is NaN.")

            if index < 0 or index >= len(self.bin_edges_):
                raise ValueError("Bin number in remove_bin is out of range.")
        else:
            raise TypeError("Bin number in remove_bin must be an integer.")

        self.number_of_bins_ -= 1
        self.bin_edges_ = np.delete(self.bin_edges_, index)

        self.histograms_ = [np.delete(hist, index) for hist in self.histograms_]
        self.error_ = [np.delete(err, index) for err in self.error_]
        self.histograms_raw_count_ = [
            np.delete(raw_count, index)
            for raw_count in self.histograms_raw_count_
        ]
        self.systematic_error_ = [
            np.delete(sys_err, index) for sys_err in self.systematic_error_
        ]

        return self

    def add_bin(self, index, bin_edge):
        """
        Add a bin to all histograms at the specified index.
        Attention: If values were added to bins before inserting a new bin, the information about its value is lost.
        That means that if a value of 5.5 was added to a bin from 5 to 6, and afterwards a new bin from 5.4 to 6. is added, the value will still remain in the old bin, which goes now from 5 to 5.4.

        Parameters
        ----------
        index : int
            The position where the new bin should be inserted.

        bin_edge : float
            The lower edge value of the new bin.

        Raises
        ------
        TypeError
            If `index` is not an integer or `bin_edge` is not a float.

        ValueError
            If `index` is out of range or the bin edges are not monotonically increasing.
        """

        if not isinstance(index, int):
            raise TypeError("Index in add_bin must be an integer.")
        if not isinstance(bin_edge, (int, float)):
            raise TypeError("Bin edge in add_bin must be a float or int.")
        if index < 0 or index >= len(self.bin_edges_):
            raise ValueError("Index in add_bin is out of range.")
        if index > 0 and bin_edge <= self.bin_edges_[index - 1]:
            raise ValueError("Bin edges must be monotonically increasing.")
        if index < len(self.bin_edges_) and bin_edge >= self.bin_edges_[index]:
            raise ValueError("Bin edges must be monotonically increasing.")

        self.number_of_bins_ += 1
        self.bin_edges_ = np.insert(self.bin_edges_, index, bin_edge)

        self.histograms_ = np.asarray(
            [np.insert(hist, index, 0) for hist in self.histograms_]
        )
        self.error_ = np.asarray(
            [np.insert(err, index, 0) for err in self.error_]
        )
        self.histograms_raw_count_ = np.asarray(
            [
                np.insert(raw_count, index, 0).tolist()
                for raw_count in self.histograms_raw_count_
            ]
        )
        self.systematic_error_ = np.asarray(
            [
                np.insert(sys_err, index, 0).tolist()
                for sys_err in self.systematic_error_
            ]
        )

        return self

    def add_value(self, value, weight=None):
        """
        Add value(s) to the latest histogram.

        Different cases, if there is just one number added or a whole list/
        array of numbers.

        Parameters
        ----------
        value: int, float, np.number, list, numpy.ndarray
            Value(s) which are supposed to be added to the histogram instance.
        weight: int, float, np.number, list, numpy.ndarray, optional
            Weight(s) associated with the value(s). If provided, it should have
            the same length as the value parameter.

        Raises
        ------
        TypeError
            if the input is not a number or numpy.ndarray or list
        ValueError
            if an input `value` is `np.nan`
        ValueError
            if the input `weight` has not the same dimension as `value`
        ValueError
            if a `weight` value is `np.nan`
        """
        # Check if weight has the same length as value
        if weight is not None:
            if isinstance(weight, (int, float, np.number)):
                if not isinstance(value, (int, float, np.number)):
                    raise ValueError(
                        "Value must be numeric when weight is scalar."
                    )
                if np.isnan(weight):
                    raise ValueError(
                        "Value cannot be NaN when weight is scalar."
                    )
            elif len(weight) != np.atleast_1d(value).shape[0]:
                raise ValueError("Weight must have the same length as value.")
            else:
                if np.isnan(value).any():
                    raise ValueError(
                        "Value cannot contain NaN when weight is not scalar."
                    )

        # Case 1.1: value is a single number
        if isinstance(value, (int, float, np.number)):
            if np.isnan(value):
                raise ValueError("Input value in add_value is NaN.")

            counter_warnings = 0
            if (
                value < self.bin_edges_[0] or value > self.bin_edges_[-1]
            ) and counter_warnings == 0:
                warn_msg = (
                    "One or more values lie outside the histogram "
                    + "range ["
                    + str(self.bin_edges_[0])
                    + ","
                    + str(self.bin_edges_[-1])
                    + "]. Exceeding values are ignored. Increase histogram range!"
                )
                warnings.warn(warn_msg)

            bin_index = np.digitize(value, self.bin_edges_)
            if bin_index == 0 or bin_index > self.number_of_bins_:
                pass
            else:
                if weight is not None:
                    self.histograms_[-1, bin_index - 1] += weight
                    self.histograms_raw_count_[-1, bin_index - 1] += weight
                else:
                    self.histograms_[-1, bin_index - 1] += 1
                    self.histograms_raw_count_[-1, bin_index - 1] += 1

        # Case 1.2: value is a list of numbers
        elif isinstance(value, (list, np.ndarray)):
            if np.isnan(value).any():
                raise ValueError(
                    "At least one input value in add_value is NaN."
                )
            if weight is not None:
                for element, w in zip(value, weight):
                    self.add_value(element, weight=w)
            else:
                for element in value:
                    self.add_value(element)

        # Case 1.3: value has an invalid input type
        else:
            err_msg = (
                "Invalid input type! Input value must have one of the "
                + "following types: (int, float, np.number, list, np.ndarray)"
            )
            raise TypeError(err_msg)

    def make_density(self):
        """
        Make a probability density from the last histogram.
        The result represents the probability density function in a given bin.
        It is normalized such that the integral over the whole histogram
        yields 1. This behavior is similar to the one of numpy histograms.

        Raises
        ------
        ValueError
            if there is no histogram available
        ValueError
            if the integral over the histogram is zero
        """
        if self.number_of_histograms_ == 0:
            raise ValueError("No histograms available to compute density.")

        last_histogram = self.histograms_[-1]

        bin_widths = self.bin_width()
        density = last_histogram / bin_widths
        integral = np.sum(density * bin_widths)
        if integral == 0:
            raise ValueError("Integral over the histogram is zero.")
        scale_factor = 1.0 / integral

        self.statistical_error()
        self.scale_histogram(scale_factor)

    def add_histogram(self):
        """
        Add a new histogram to the Histogram class instance.

        If new values are added to the histogram afterwards, these are added
        to the last histogram.
        """
        empty_histogram = np.zeros(self.number_of_bins_)
        self.histograms_ = np.vstack((self.histograms_, empty_histogram))
        self.histograms_raw_count_ = np.vstack(
            (self.histograms_raw_count_, empty_histogram)
        )
        self.scaling_ = np.vstack(
            (self.scaling_, np.ones(self.number_of_bins_))
        )
        self.error_ = np.vstack((self.error_, np.zeros(self.number_of_bins_)))
        self.systematic_error_ = np.vstack(
            (self.systematic_error_, np.zeros(self.number_of_bins_))
        )
        self.number_of_histograms_ += 1

        return self

    def average(self):
        """
        Average over all histograms.

        When this function is called the previously generated histograms are
        averaged with the unit weights and they are overwritten by the
        averaged histogram.
        The standard error of the averaged histograms is computed.
        ``histogram_raw_counts`` is summed over all histograms.
        ``scaling_`` is set to the value of the first histogram.

        Returns
        -------
        Histogram
            Returns a Histogram object.

        """
        self.average_weighted(np.ones(self.number_of_histograms_))
        return self

    def average_weighted(self, weights):
        """
        Weighted average over all histograms.

        When this function is called the previously generated histograms are
        averaged with the given weights and they are overwritten by the
        averaged histogram.
        The weighted standard error of the histograms is computed.
        ``histogram_raw_counts`` is summed over all histograms.
        ``scaling_`` is set to the value of the first histogram.

        Parameters
        ----------
        weights: numpy.ndarray
            Array containing a weight for each histogram.

        Returns
        -------
        Histogram
            Returns a Histogram object.

        """
        average = np.average(self.histograms_, axis=0, weights=weights)
        variance = np.average(
            (self.histograms_ - average) ** 2.0, axis=0, weights=weights
        )

        self.histograms_ = average
        self.error_ = np.sqrt(variance)
        self.systematic_error_ = np.sqrt(
            np.average(self.systematic_error_**2.0, axis=0, weights=weights)
        )
        self.histogram_raw_count_ = np.sum(self.histograms_raw_count_, axis=0)
        self.scaling_ = self.scaling_[0]

        self.number_of_histograms_ = 1

        return self

    def average_weighted_by_error(self):
        """
        Weighted average over all histograms, where each entry is weighted by its associated error.

        When this function is called the previously generated histograms are
        averaged with the weights determined by the inverse of the error associated with each entry.
        The histograms are then overwritten by the averaged histogram.
        The weighted standard error of the histograms is computed.
        ``histogram_raw_counts`` is summed over all histograms.
        ``scaling_`` is set to the value of the first histogram.

        Returns
        -------
        Histogram
            Returns a Histogram object.

        Raises
        ------
        TypeError
            if the error is zero for any entry.
        """
        if np.any(self.error_ == 0):
            raise TypeError(
                "Error cannot be zero for any entry when averaging by error."
            )

        weights = 1 / self.error_**2
        average = np.average(self.histograms_, axis=0, weights=weights)

        self.histograms_ = average
        self.error_ = np.sqrt(
            1.0 / np.sum(1.0 / np.square(self.error_), axis=0)
        )
        self.systematic_error_ = np.sqrt(
            np.average(self.systematic_error_**2.0, axis=0, weights=weights)
        )
        self.histogram_raw_count_ = np.sum(self.histograms_raw_count_, axis=0)
        self.scaling_ = self.scaling_[0]

        self.number_of_histograms_ = 1

        return self

    def standard_error(self):
        """
        Get the standard deviation over all histogram counts for each bin.

        Returns
        -------
        numpy.ndarray
            Array containing the standard deviation for each bin.
        """
        return self.error_

    def statistical_error(self):
        """
        Compute the statistical error of all histogram bins for all histograms.
        This assumes Poisson distributed counts in each bin and independent draws.

        Returns
        -------
        numpy.ndarray
            2D Array containing the statistical error (standard deviation) for
            each bin and histogram.
        """
        counter_histogram = 0
        for histogram in self.histogram():
            self.error_[counter_histogram] = np.sqrt(histogram)
            counter_histogram += 1
        return self.error_

    def scale_histogram(self, value):
        """
        Scale the latest histogram by a factor.

        Multiplies the latest histogram by a number or a list/numpy array with a
        scaling factor for each bin.

        The standard deviation of the histogram(s) is also rescaled by the same factor.

        Parameters
        ----------
        value: int, float, np.number, list, numpy.ndarray
            Scaling factor for the histogram.
        """
        if isinstance(value, (int, float, np.number)) and value < 0:
            raise ValueError(
                "The scaling factor of the histogram cannot be negative"
            )
        elif (
            isinstance(value, (list, np.ndarray))
            and sum(1 for number in value if number < 0) > 0
        ):
            raise ValueError(
                "The scaling factor of the histogram cannot be negative"
            )
        elif (
            isinstance(value, (list, np.ndarray))
            and len(value) != self.number_of_bins_
        ):
            raise ValueError(
                "The length of list/array not compatible with number_of_bins_ of the histogram"
            )

        if isinstance(value, (int, float, np.number)):
            self.histograms_[-1] *= value
            self.scaling_[-1] *= value
            self.error_[-1] *= value

        elif isinstance(value, (list, np.ndarray)):
            self.histograms_[-1] *= np.asarray(value)
            self.scaling_[-1] *= np.asarray(value)
            self.scaling_[-1] *= np.asarray(value)

    def set_error(self, own_error):
        """
        Sets the histogram error by hand. This is helpful for weighted
        histograms where the weight has also an uncertainty.

        This function has to be called after averaging, otherwise the error will
        be overwritten by the standard error.

        Parameters
        ----------
        value: list, numpy.ndarray
            Values for the uncertainties of the individual bins.
        """
        if len(own_error) != self.number_of_bins_ or not isinstance(
            own_error, (list, np.ndarray)
        ):
            error_message = (
                "The input error has a different length than the"
                + " number of histogram bins or it is not a list/numpy.ndarray"
            )
            raise ValueError(error_message)
        self.error_[-1] = own_error

    def set_systematic_error(self, own_error):
        """
        Sets the systematic histogram error of the last created histogram by hand.

        Parameters
        ----------
        value: list, numpy.ndarray
            Values for the systematic uncertainties of the individual bins.
        """
        if len(own_error) != self.number_of_bins_ or not isinstance(
            own_error, (list, np.ndarray)
        ):
            error_message = (
                "The input error has a different length than the"
                + " number of histogram bins or it is not a list/numpy.ndarray"
            )
            raise ValueError(error_message)

        self.systematic_error_[-1] = own_error

    def print_histogram(self):
        """Print the histograms to the terminal."""
        print("bin_low,bin_high,bin_value")
        for hist in range(self.number_of_histograms_):
            print(f"{hist}. histogram:")
            for bin in range(self.number_of_bins_):
                print(
                    f"[{self.bin_edges_[bin]},{self.bin_edges_[bin+1]}):\
                          {self.histograms_[hist][bin]}"
                )
            print("")

    def write_to_file(self, filename, hist_labels, comment="", columns=None):
        """
        Write multiple histograms to a CSV file along with their headers.

        Parameters
        ----------
        filename : str
            Name of the output CSV file.

        hist_labels : list of dicts
            List containing dictionaries with header labels for each histogram.
            Provide a list of dictionaries, where each dictionary contains the
            header labels for the corresponding histogram. If the list contains
            only one dictionary, then this is used for all histograms.

            The dictionaries should have the following keys:
                - 'bin_center': Label for the bin center column.
                - 'bin_low': Label for the lower boundary of the bins.
                - 'bin_high': Label for the upper boundary of the bins.
                - 'distribution': Label for the histogram/distribution.
                - 'stat_err+': Label for the statistical error (positive).
                - 'stat_err-': Label for the statistical error (negative).
                - 'sys_err+': Label for the systematic error (positive).
                - 'sys_err-': Label for the systematic error (negative).

            Other keys are possible if non-default columns are used.

        comment : str, optional
            Additional comment to be included at the beginning of the file.
            It is possible to give a multi-line comment where each line should
            start with a '#'.

        columns : list of str, optional
            List of columns to include in the output. If None, all columns are included which are:
                - 'bin_center': Bin center.
                - 'bin_low': Lower bin boundary.
                - 'bin_high': Upper bin boundary.
                - 'distribution': Histogram value.
                - 'stat_err+': Statistical error (positive).
                - 'stat_err-': Statistical error (negative).
                - 'sys_err+': Systematic error (positive).
                - 'sys_err-': Systematic error (negative).

        Raises
        ------
        TypeError
            If `hist_labels` is not a list of dictionaries, or if `columns` is
            not a list of strings or contains keys which are not present in 'hist_labels'.

        ValueError
            If the number of histograms is greater than 1, and the number of
            provided headers in `hist_labels` does not match the number of
            histograms. An exception is the case, where the number of histograms
            is greater than 1 and the number of provided dictionaries is 1.
            Then the same dictionary is used for all histograms.
        """
        if not isinstance(hist_labels, list) or not all(
            isinstance(hist_label, dict) for hist_label in hist_labels
        ):
            raise TypeError("hist_labels must be a list of dictionaries")

        if columns is not None and (
            not isinstance(columns, list)
            or not all(isinstance(col, str) for col in columns)
        ):
            raise TypeError("columns must be a list of strings")

        if columns is not None and not all(
            col in hist_labels[0].keys() for col in columns
        ):
            raise TypeError(
                "columns must contain only keys present in hist_labels"
            )

        if self.number_of_histograms_ > 1 and len(hist_labels) == 1:
            error_message = (
                "Print multiple histograms to file, only one header"
                + " provided. Use the header for all histograms."
            )
            warnings.warn(error_message)
        elif self.number_of_histograms_ > 1 and (
            len(hist_labels) > 1
            and len(hist_labels) < self.number_of_histograms_
        ):
            raise ValueError(
                "Print multiple histograms to file, more than one,"
                + " but less than number of histograms headers provided."
            )

        if columns is None:
            columns = [
                "bin_center",
                "bin_low",
                "bin_high",
                "distribution",
                "stat_err+",
                "stat_err-",
                "sys_err+",
                "sys_err-",
            ]

        with open(filename, "w") as f:
            writer = csv.writer(f)
            if comment != "":
                f.write(comment)
                f.write("\n")

            for idx in range(self.number_of_histograms_):
                header = [
<<<<<<< HEAD
                    hist_labels[0][col]
                    if len(hist_labels) == 1
                    else hist_labels[idx][col]
=======
                    (
                        hist_labels[0][col]
                        if len(hist_labels) == 1
                        else hist_labels[idx][col]
                    )
>>>>>>> dbefd2bf
                    for col in columns
                ]
                writer.writerow(header)
                for i in range(self.number_of_bins_):
                    data = [
                        self.bin_centers()[i],
                        self.bin_bounds_left()[i],
                        self.bin_bounds_right()[i],
                        self.histograms_[idx][i],
                        self.error_[idx][i],
                        self.error_[idx][i],
                        self.systematic_error_[idx][i],
                        self.systematic_error_[idx][i],
                    ]
                    data = [data[columns.index(col)] for col in columns]
                    writer.writerow(data)
                f.write("\n")<|MERGE_RESOLUTION|>--- conflicted
+++ resolved
@@ -856,17 +856,11 @@
 
             for idx in range(self.number_of_histograms_):
                 header = [
-<<<<<<< HEAD
-                    hist_labels[0][col]
-                    if len(hist_labels) == 1
-                    else hist_labels[idx][col]
-=======
                     (
                         hist_labels[0][col]
                         if len(hist_labels) == 1
                         else hist_labels[idx][col]
                     )
->>>>>>> dbefd2bf
                     for col in columns
                 ]
                 writer.writerow(header)
