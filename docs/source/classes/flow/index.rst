--- conflicted
+++ resolved
@@ -9,12 +9,9 @@
    ReactionPlaneFlow/index
    ScalarProductFlow/index
    EventPlaneFlow/index
-<<<<<<< HEAD
    ReactionPlaneFlow/index
-   PCAFlow/index
-=======
    LeeYangZeroFlow/index
    QCumulantFlow/index
->>>>>>> 604ebf3e
+   PCAFlow/index
    GenerateFlow/index
    